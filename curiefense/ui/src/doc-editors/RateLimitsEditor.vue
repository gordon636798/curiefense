--- conflicted
+++ resolved
@@ -41,12 +41,8 @@
                 <div class="control">
                   <input class="input is-small document-limit"
                          type="text"
-<<<<<<< HEAD
-                         placeholder="New rate limit rule name"
-=======
                          title="New rate limit threshold"
                          placeholder="New rate limit threshold"
->>>>>>> 9c57e79f
                          @change="emitDocUpdate"
                          v-model="localDoc.limit">
                 </div>
@@ -58,12 +54,8 @@
                 <div class="control seconds-suffix">
                   <input class="input is-small document-ttl"
                          type="text"
-<<<<<<< HEAD
-                         placeholder="New rate limit rule name"
-=======
                          title="New rate limit duration"
                          placeholder="New rate limit duration"
->>>>>>> 9c57e79f
                          @change="emitDocUpdate"
                          v-model="localDoc.ttl">
                 </div>
