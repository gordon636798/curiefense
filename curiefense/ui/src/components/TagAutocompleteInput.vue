<template>

  <div class="dropdown"
       :class="{'is-active': suggestionsVisible}">
    <div class="dropdown-trigger">
      <input v-model="tag"
             type="text"
             class="tag-input input is-small"
             aria-haspopup="true"
             aria-controls="dropdown-menu"
             @keydown.enter="selectTag"
             @keydown.down='focusNextSuggestion'
             @keydown.up='focusPreviousSuggestion'
             @keydown.esc='closeDropdown'
             @input="openDropdown(); tagChanged()"
             ref="tagInput"/>
    </div>
    <div class="dropdown-menu"
         id="dropdown-menu"
         role="menu">
      <div class="dropdown-content">
        <a v-for="(suggestion, index) in matches"
           :class="{'is-active': isSuggestionFocused(index)}"
           @click="suggestionClick(index)"
           :key="index"
           class="dropdown-item">
          {{ suggestion }}
        </a>
      </div>
    </div>
  </div>

</template>

<script>

import DatasetsUtils from '@/assets/DatasetsUtils'
import RequestsUtils from '@/assets/RequestsUtils'

export default {
  name: 'TagAutocompleteInput',

  props: {
    initialTag: {
      type: String,
      default: ''
    },
    clearInputAfterSelection: Boolean,
    autoFocus: Boolean,
    selectionType: {
      type: String,
      validator(val) {
<<<<<<< HEAD
        return ['single', 'multiple'].includes(val.toLowerCase())
      }
=======
        return ['single', 'multiple'].includes(val)
      },
      default: 'single'
>>>>>>> 918e5c79
    }
  },

  watch: {
    initialTag: function (newVal) {
      if (this.tag !== newVal) {
        this.tag = newVal
        this.closeDropdown()
      }
    }
  },

  mounted() {
    ['keyup', 'keydown', 'keypress', 'focus', 'blur'].map(event => {
      this.$refs.tagInput.addEventListener(event, $event => this.$emit(event, $event))
    })
    if (this.autoFocus) {
      this.$refs.tagInput.focus()
    }
  },

  data() {
    return {
      tag: this.initialTag,
      open: false,
      tagsSuggestions: [],
      focusedSuggestionIndex: -1,
      db: 'system',
      key: 'autocomplete',

      apiRoot: DatasetsUtils.ConfAPIRoot,
      apiVersion: DatasetsUtils.ConfAPIVersion,
    }
  },

  computed: {

    // Filtering the tags based on the input
    matches() {
      return this.tagsSuggestions?.filter((str) => {
        return str.includes(this.currentTag)
      })
    },

    suggestionsVisible() {
      return this.currentTag !== '' && this.matches?.length !== 0 && this.open
    },

    currentTag: {
      get: function () {
        let currentTag
        if (this?.selectionType === 'multiple') {
          const tags = this.tag.split(' ')
          currentTag = tags[tags.length - 1]
        } else {
          currentTag = this.tag.trim()
        }
        return currentTag
      },
      set: function (currentTag) {
        if (this.selectionType === 'multiple') {
          const tags = this.tag.split(' ')
          tags[tags.length - 1] = currentTag
          this.tag = tags.join(' ')
        } else {
          this.tag = currentTag.trim()
        }
      }
    },

  },

  methods: {

    loadAutocompleteSuggestions() {
      RequestsUtils.sendRequest('GET', `db/${this.db}/k/${this.key}/`)
          .then(response => {
            this.tagsSuggestions = response.data?.tags || []
            this.tagsSuggestions.sort()
          })
          .catch(() => {
            this.createAutocompleteDBKey()
          })
    },

    openDropdown() {
      this.open = true
    },

    tagChanged() {
      this.$emit('tagChanged', this.tag)
    },

    tagSubmitted() {
      this.$emit('tagSubmitted', this.tag)
    },

    closeDropdown() {
      this.open = false
    },

    suggestionClick(index) {
      this.focusedSuggestionIndex = index
      this.selectTag()
    },

    async selectTag() {
      if (this.focusedSuggestionIndex !== -1) {
        this.currentTag = this.matches[this.focusedSuggestionIndex]
      } else if (!this.tagsSuggestions.includes(this.currentTag)) {
        await this.addUnknownTagToDB(this.currentTag)
      }
      this.tagSubmitted()
      this.tagChanged()
      this.focusedSuggestionIndex = -1
      this.$refs.tagInput.focus()
      this.open = false
      if (this.clearInputAfterSelection) {
        this.tag = ''
      }
    },

    focusPreviousSuggestion() {
      if (this.focusedSuggestionIndex > -1)
        this.focusedSuggestionIndex--
    },

    focusNextSuggestion() {
      if (this.focusedSuggestionIndex < this.matches.length - 1)
        this.focusedSuggestionIndex++
    },

    isSuggestionFocused(index) {
      return index === this.focusedSuggestionIndex
    },

    async createAutocompleteDBKey() {
      // if database doesn't exist, create it and wait until it's created
      await RequestsUtils.sendRequest('GET', `db/${this.db}/`)
          .catch(async () => {
            await RequestsUtils.sendRequest('POST', `db/${this.db}/`, {})
          })
      // if key doesn't exist, create it
      RequestsUtils.sendRequest('GET', `db/${this.db}/k/${this.key}/`)
          .catch(() => {
            RequestsUtils.sendRequest('PUT', `db/${this.db}/k/${this.key}/`, {})
          })
    },

    async addUnknownTagToDB(tag) {
      const response = await RequestsUtils.sendRequest('GET', `db/${this.db}/k/${this.key}/`)
      const document = {...{tags: []}, ...response.data}
      document.tags.push(tag)
      return RequestsUtils.sendRequest('PUT', `db/${this.db}/k/${this.key}/`, document)
          .then((response) => {
            console.log(`saved key [${this.key}] to database [${this.db}]`)
            return response
          })
          .catch((error) => {
            console.log(`failed saving key [${this.key}] to database [${this.db}]`)
            throw error
          })
    },

  },

  created() {
    this.loadAutocompleteSuggestions()
  }
}
</script>

<style scoped>
.dropdown, .dropdown-trigger, .dropdown-menu {
  width: 100%
}
</style><|MERGE_RESOLUTION|>--- conflicted
+++ resolved
@@ -50,14 +50,9 @@
     selectionType: {
       type: String,
       validator(val) {
-<<<<<<< HEAD
         return ['single', 'multiple'].includes(val.toLowerCase())
-      }
-=======
-        return ['single', 'multiple'].includes(val)
       },
       default: 'single'
->>>>>>> 918e5c79
     }
   },
 
