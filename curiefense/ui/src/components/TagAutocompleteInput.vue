<template>

  <div class="dropdown"
       :class="{'is-active': suggestionsVisible}">
    <div class="dropdown-trigger">
      <input v-model="tag"
             type="text"
             class="tag-input input is-small"
             aria-haspopup="true"
             aria-controls="dropdown-menu"
             @keydown.enter="selectTag"
             @keydown.space="selectTag"
             @keydown.down='focusNextSuggestion'
             @keydown.up='focusPreviousSuggestion'
             @keydown.esc='closeDropdown'
             @input="openDropdown(); tagChanged()"
             ref="tagInput"/>
    </div>
    <div class="dropdown-menu"
         id="dropdown-menu"
         role="menu">
      <div class="dropdown-content">
        <a v-for="(suggestion, index) in matches"
           :class="{'is-active': isSuggestionFocused(index)}"
           @click="suggestionClick(index)"
           :key="index"
           class="dropdown-item">
          {{ suggestion }}
        </a>
      </div>
    </div>
  </div>

</template>

<script>

import DatasetsUtils from '@/assets/DatasetsUtils'
import RequestsUtils from '@/assets/RequestsUtils'

export default {
  name: 'TagAutocompleteInput',

  props: {
    initialTag: {
      type: String,
      default: ''
    },
    clearInputAfterSelection: Boolean,
    autoFocus: Boolean,
    selectionType: {
      type: String,
      validator(val) {
<<<<<<< HEAD
=======
        if (!val) {
          return false
        }
>>>>>>> 08ff4f32
        return ['single', 'multiple'].includes(val.toLowerCase())
      },
      default: 'single'
    }
  },

  watch: {
    initialTag: function (newVal) {
      if (this.tag !== newVal) {
        this.tag = newVal
        this.closeDropdown()
      }
    }
  },

  mounted() {
    ['keyup', 'keydown', 'keypress', 'focus', 'blur'].map(event => {
      this.$refs.tagInput.addEventListener(event, $event => this.$emit(event, $event))
    })
    if (this.autoFocus) {
      this.$refs.tagInput.focus()
    }
  },

  data() {
    return {
      tag: this.initialTag,
      open: false,
      tagsSuggestions: [],
      focusedSuggestionIndex: -1,
      db: 'system',
      key: 'autocomplete',

      apiRoot: DatasetsUtils.ConfAPIRoot,
      apiVersion: DatasetsUtils.ConfAPIVersion,
    }
  },

  computed: {

    // Filtering the tags based on the input
    matches() {
      return this.tagsSuggestions?.filter((str) => {
        return str.includes(this.currentTag.toLowerCase())
      })
    },

    suggestionsVisible() {
      return this.currentTag !== '' && this.matches?.length !== 0 && this.open
    },

    currentTag: {
      get: function () {
        let currentTag
        if (this?.selectionType.toLowerCase() === 'multiple') {
          const tags = this.tag.split(' ')
          currentTag = tags[tags.length - 1].trim()
        } else {
          currentTag = this.tag.trim()
        }
        return currentTag
      },
      set: function (currentTag) {
        if (this.selectionType.toLowerCase() === 'multiple') {
          const tags = this.tag.split(' ')
          tags[tags.length - 1] = currentTag
          this.tag = tags.join(' ')
        } else {
          this.tag = currentTag.trim()
        }
      }
    },

  },

  methods: {

    loadAutocompleteSuggestions() {
      RequestsUtils.sendRequest('GET', `db/${this.db}/k/${this.key}/`)
          .then(response => {
            this.tagsSuggestions = response.data?.tags || []
            this.tagsSuggestions.sort()
          })
          .catch(() => {
            this.createAutocompleteDBKey()
          })
    },

    openDropdown() {
      this.open = true
    },

    tagChanged() {
      this.$emit('tag-changed', this.tag)
    },

    tagSubmitted() {
      this.$emit('tag-submitted', this.tag)
    },

    closeDropdown() {
      this.open = false
    },

    suggestionClick(index) {
      this.focusedSuggestionIndex = index
      this.selectTag()
    },

    async selectTag() {
      if (this.focusedSuggestionIndex !== -1) {
        this.currentTag = this.matches[this.focusedSuggestionIndex]
      } else if (!this.tagsSuggestions.includes(this.currentTag.toLowerCase())) {
        await this.addUnknownTagToDB(this.currentTag)
      }
      this.tagSubmitted()
      this.tagChanged()
      this.focusedSuggestionIndex = -1
      this.$refs.tagInput.focus()
      this.open = false
      if (this.clearInputAfterSelection) {
        this.tag = ''
      }
    },

    focusPreviousSuggestion() {
      if (this.focusedSuggestionIndex > -1)
        this.focusedSuggestionIndex--
    },

    focusNextSuggestion() {
      if (this.focusedSuggestionIndex < this.matches.length - 1)
        this.focusedSuggestionIndex++
    },

    isSuggestionFocused(index) {
      return index === this.focusedSuggestionIndex
    },

    async createAutocompleteDBKey() {
      // if database doesn't exist, create it and wait until it's created
      await RequestsUtils.sendRequest('GET', `db/${this.db}/`)
          .catch(async () => {
            await RequestsUtils.sendRequest('POST', `db/${this.db}/`, {})
          })
      // if key doesn't exist, create it
      RequestsUtils.sendRequest('GET', `db/${this.db}/k/${this.key}/`)
          .catch(() => {
            RequestsUtils.sendRequest('PUT', `db/${this.db}/k/${this.key}/`, {})
          })
    },

    async addUnknownTagToDB(tag) {
      tag = tag.toLowerCase()
      const response = await RequestsUtils.sendRequest('GET', `db/${this.db}/k/${this.key}/`)
      const document = {...{tags: []}, ...response.data}
      document.tags.push(tag)
      this.tagsSuggestions = document.tags || []
      this.tagsSuggestions.sort()
      return RequestsUtils.sendRequest('PUT', `db/${this.db}/k/${this.key}/`, document)
          .then((response) => {
            console.log(`saved tag [${tag}] to database, it will now be available for autocomplete!`)
            return response
          })
          .catch((error) => {
            console.log(`failed saving tag [${tag}]`)
            throw error
          })
    },

  },

  created() {
    this.loadAutocompleteSuggestions()
  }
}
</script>

<style scoped>
.dropdown, .dropdown-trigger, .dropdown-menu {
  width: 100%
}
</style><|MERGE_RESOLUTION|>--- conflicted
+++ resolved
@@ -51,12 +51,9 @@
     selectionType: {
       type: String,
       validator(val) {
-<<<<<<< HEAD
-=======
         if (!val) {
           return false
         }
->>>>>>> 08ff4f32
         return ['single', 'multiple'].includes(val.toLowerCase())
       },
       default: 'single'
